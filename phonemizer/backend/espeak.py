# Copyright 2015-2020 Mathieu Bernard
#
# This file is part of phonemizer: you can redistribute it and/or
# modify it under the terms of the GNU General Public License as
# published by the Free Software Foundation, either version 3 of the
# License, or (at your option) any later version.
#
# Phonemizer is distributed in the hope that it will be useful, but
# WITHOUT ANY WARRANTY; without even the implied warranty of
# MERCHANTABILITY or FITNESS FOR A PARTICULAR PURPOSE.  See the GNU
# General Public License for more details.
#
# You should have received a copy of the GNU General Public License
# along with phonemizer. If not, see <http://www.gnu.org/licenses/>.
"""Espeak backend for the phonemizer"""

import distutils.spawn
import os
import re
import shlex
import subprocess
import tempfile

from phonemizer.backend.base import BaseBackend
from phonemizer.logger import get_logger
from phonemizer.punctuation import Punctuation

# a regular expression to find language switching flags in espeak output,
# Switches have the following form (here a switch from English to French):
# "something (fr) quelque chose (en) another thing".
_ESPEAK_FLAGS_RE = re.compile(r'\(.+?\)')


# a global variable being used to overload the default espeak installed on the
# system. The user can choose an alternative espeak with the method
# EspeakBackend.set_espeak_path().
_ESPEAK_DEFAULT_PATH = None


class BaseEspeakBackend(BaseBackend):
    """Espeak backend for the phonemizer"""

    espeak_version_re = r'.*: ([0-9]+(\.[0-9]+)+(\-dev)?)'

    @staticmethod
    def set_espeak_path(fpath):
        """"""
        global _ESPEAK_DEFAULT_PATH
        if not fpath:
            _ESPEAK_DEFAULT_PATH = None
            return

        if not (os.path.isfile(fpath) and os.access(fpath, os.X_OK)):
            raise ValueError(
                f'{fpath} is not an executable file')

        _ESPEAK_DEFAULT_PATH = os.path.abspath(fpath)

    @staticmethod
    def espeak_path():
        if 'PHONEMIZER_ESPEAK_PATH' in os.environ:
            espeak = os.environ['PHONEMIZER_ESPEAK_PATH']
            if not (os.path.isfile(espeak) and os.access(espeak, os.X_OK)):
                raise ValueError(
                    f'PHONEMIZER_ESPEAK_PATH={espeak} '
                    f'is not an executable file')
            return os.path.abspath(espeak)

        if _ESPEAK_DEFAULT_PATH:
            return _ESPEAK_DEFAULT_PATH

        espeak = distutils.spawn.find_executable('espeak-ng')
        if not espeak:  # pragma: nocover
            espeak = distutils.spawn.find_executable('espeak')
        return espeak

    @classmethod
    def is_available(cls):
        return True if cls.espeak_path() else False

    @classmethod
    def long_version(cls):
        return subprocess.check_output(shlex.split(
            '{} --help'.format(cls.espeak_path()), posix=False)).decode(
            'utf8').split('\n')[1]

    @classmethod
    def is_espeak_ng(cls):
        """Returns True if using espeak-ng, False otherwise"""
        return 'eSpeak NG' in cls.long_version()

    @classmethod
    def version(cls, as_tuple=False):
        # the full version version string includes extra information
        # we don't need
        long_version = cls.long_version()

        # extract the version number with a regular expression
        try:
            version = re.match(cls.espeak_version_re, long_version).group(1)
        except AttributeError:
            raise RuntimeError(f'cannot extract espeak version from {cls.espeak_path()}')

<<<<<<< HEAD
        if as_tuple:
            version = tuple(int(v) for v in version.split('.'))
        return version
=======

class EspeakBackend(BaseEspeakBackend):
    """Espeak backend for the phonemizer"""

    espeak_version_re = r'.*: ([0-9]+(\.[0-9]+)+(\-dev)?)'

    def __init__(self, language,
                 punctuation_marks=Punctuation.default_marks(),
                 preserve_punctuation=False,
                 use_sampa=False,
                 language_switch='keep-flags', with_stress=False,
                 logger=get_logger()):
        super(self.__class__, self).__init__(
            language, punctuation_marks=punctuation_marks,
            preserve_punctuation=preserve_punctuation, logger=logger)
        self.logger.debug(f'espeak is {self.espeak_path()}')

        # adapt some command line option to the espeak version (for
        # phoneme separation and IPA output)
        version = self.version()

        self.use_sampa = use_sampa

        self.sep = '--sep=_'
        if version == '1.48.03' or version.split('.')[1] <= '47':
            self.sep = ''  # pragma: nocover

        self.ipa = '--ipa=3'
        if self.is_espeak_ng():  # this is espeak-ng
            self.ipa = '-x --ipa'

        self._with_stress = with_stress
        if use_sampa is True:
            self.ipa = '-x --pho'

        # ensure the lang_switch argument is valid
        valid_lang_switch = [
            'keep-flags', 'remove-flags', 'remove-utterance']
        if language_switch not in valid_lang_switch:
            raise RuntimeError(
                'lang_switch argument "{}" invalid, must be in {}'
                .format(language_switch, ", ".join(valid_lang_switch)))
        self._lang_switch = language_switch
        self._lang_switch_list = []

    @staticmethod
    def name():
        return 'espeak'
>>>>>>> 0e833177

    @classmethod
    def supported_languages(cls):
        # retrieve the languages from a call to 'espeak --voices'
        voices = subprocess.check_output(shlex.split(
            '{} --voices'.format(cls.espeak_path()), posix=False)).decode(
                'utf8').split('\n')[1:-1]
        voices = [v.split() for v in voices]

        return {v[1]: v[3].replace('_', ' ') for v in voices}

    def _process_lang_switch(self, n, utt):
        # look for language swith in the current utterance
        flags = re.findall(_ESPEAK_FLAGS_RE, utt)

        # no language switch, nothing to do
        if not flags:
            return utt

        # language switch detected, register the line number
        self._lang_switch_list.append(n)

        # ignore the language switch but warn if one is found
        if self._lang_switch == 'keep-flags':
            return utt

        elif self._lang_switch == 'remove-flags':
            # remove all the (lang) flags in the current utterance
            for flag in set(flags):
                utt = utt.replace(flag, '')

        else:  # self._lang_switch == 'remove-utterances':
            # drop the entire utterance
            return None

        return utt

    def _phonemize_aux(self, text, separator, strip):
        output = []
        for n, line in enumerate(text.split('\n'), start=1):
            with tempfile.NamedTemporaryFile('w+', delete=False) as data:
                try:
                    # save the text as a tempfile
                    try:  # python2
                        data.write(line.encode('utf8'))
                    except TypeError:  # python3
                        data.write(line)
                    data.close()

                    # generate the espeak command to run
                    command = '{} -v{} {} -q -f {} {}'.format(
                        self.espeak_path(), self.language, self.ipa,
                        data.name, self.sep)

                    if self.logger:
                        self.logger.debug('running %s', command)

                    line = subprocess.check_output(
                        shlex.split(command, posix=False)).decode('utf8')
                finally:
                    os.remove(data.name)

                # espeak can split an utterance into several lines because
                # of punctuation, here we merge the lines into a single one
                line = line.strip().replace('\n', ' ').replace('  ', ' ')

                # due to a bug in espeak-ng, some additional separators can be
                # added at the end of a word. Here a quick fix to solve that
                # issue. See https://github.com/espeak-ng/espeak-ng/issues/694
                line = re.sub(r'_+', '_', line)
                line = re.sub(r'_ ', ' ', line)

                line = self._process_lang_switch(n, line)
                if not line:
                    continue

                out_line = ''
                for word in line.split(u' '):
                    w = word.strip()

                    # remove the stresses on phonemes
                    if not self._with_stress:
                        w = w.replace("ˈ", '')
                        w = w.replace('ˌ', '')
                        w = w.replace("'", '')
                        w = w.replace("-", '')

                    if not strip:
                        w += '_'
                    w = w.replace('_', separator.phone)
                    out_line += w + separator.word

                if strip:
                    out_line = out_line[:-len(separator.word)]
                output.append(out_line)

        # warn the user on language switches fount during phonemization
        if self._lang_switch_list:
            nswitches = len(self._lang_switch_list)
            if self._lang_switch == 'remove-utterance':
                self.logger.warning(
                    'removed %s utterances containing language switches '
                    '(applying "remove-utterance" policy)', nswitches)
            else:
                self.logger.warning(
                    'fount %s utterances containing language switches '
                    'on lines %s', nswitches,
                    ', '.join(str(l) for l in self._lang_switch_list))
                self.logger.warning(
                    'extra phones may appear in the "%s" phoneset',
                    self.language)
                if self._lang_switch == "remove-flags":
                    self.logger.warning(
                        'language switch flags have been removed '
                        '(applying "remove-flags" policy)')
                else:
                    self.logger.warning(
                        'language switch flags have been kept '
                        '(applying "keep-flags" policy)')

        return output


class EspeakMbrolaBackend(BaseEspeakBackend):
    """Espeak-mbrola backend for the phonemizer"""

    def __init__(self, language,
                 punctuation_marks=Punctuation.default_marks(),
                 preserve_silences=False,
                 preserve_punctuation=False,
                 logger=get_logger()):
        super().__init__(
            language, punctuation_marks=punctuation_marks,
            preserve_punctuation=preserve_punctuation, logger=logger)
        self.logger.debug(f'espeak is {self.espeak_path()}')

        self._preserve_silences = preserve_silences

    @staticmethod
    def name():
        return 'espeak-mbrola'

    @classmethod
    def supported_languages(cls):
        # retrieve the voices from a call to 'espeak --voices=mb"
        voices = subprocess.check_output(shlex.split(
            f'{cls.espeak_path()} --voices=mb', posix=False)).decode(
            'utf8').split('\n')[1:-1]
        voices = [voice.split() for voice in voices]

        return {voice[4][3:]: voice[3] for voice in voices}

    def _phonemize_aux(self, text, separator, strip):
        output = []
        for n, line in enumerate(text.split('\n'), start=1):
            with tempfile.NamedTemporaryFile('w+', delete=False) as data:
                try:
                    # save the text as a tempfile
                    data.write(line)
                    data.close()

                    # generate the espeak command to run
                    command = '{} -v {} -q -f {} --pho'.format(
                        self.espeak_path(), self.language, data.name)

                    if self.logger:
                        self.logger.debug('running %s', command)

                    pho_output = subprocess.check_output(
                        shlex.split(command, posix=False)).decode('utf8')
                finally:
                    os.remove(data.name)

                # splitting lines, then throwing away the pronunciation params
                # (duration and pitch variations)
                lines = pho_output.split("\n")
                phonemes = [line.split("\t")[0] for line in lines]

                if not self._preserve_silences:
                    phonemes = [pho for pho in phonemes if pho != "_"]

                if not phonemes:
                    continue
                # joining all phonemes with the phone separator
                if separator.phone is not None:
                    line = separator.phone.join(phonemes)
                else:
                    line = "_".join(phonemes)
                output.append(line)

        return output<|MERGE_RESOLUTION|>--- conflicted
+++ resolved
@@ -99,13 +99,13 @@
         try:
             version = re.match(cls.espeak_version_re, long_version).group(1)
         except AttributeError:
-            raise RuntimeError(f'cannot extract espeak version from {cls.espeak_path()}')
-
-<<<<<<< HEAD
+            raise RuntimeError(
+                f'cannot extract espeak version from {cls.espeak_path()}')
+
         if as_tuple:
             version = tuple(int(v) for v in version.split('.'))
         return version
-=======
+
 
 class EspeakBackend(BaseEspeakBackend):
     """Espeak backend for the phonemizer"""
@@ -154,7 +154,6 @@
     @staticmethod
     def name():
         return 'espeak'
->>>>>>> 0e833177
 
     @classmethod
     def supported_languages(cls):
