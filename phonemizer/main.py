#!/usr/bin/env python
# Copyright 2015-2020 Mathieu Bernard
#
# This file is part of phonemizer: you can redistribute it and/or
# modify it under the terms of the GNU General Public License as
# published by the Free Software Foundation, either version 3 of the
# License, or (at your option) any later version.
#
# Phonemizer is distributed in the hope that it will be useful, but
# WITHOUT ANY WARRANTY; without even the implied warranty of
# MERCHANTABILITY or FITNESS FOR A PARTICULAR PURPOSE.  See the GNU
# General Public License for more details.
#
# You should have received a copy of the GNU General Public License
# along with phonemizer. If not, see <http://www.gnu.org/licenses/>.
"""Command-line phonemizer tool, have a 'phonemizer --help' to get in"""

import argparse
import codecs
import pkg_resources
import sys

from phonemizer import phonemize, separator, version, logger
from phonemizer.backend import (
    EspeakBackend, FestivalBackend, SegmentsBackend)


class CatchExceptions(object):  # pragma: nocover
    """Decorator wrapping a function in a try/except block

    When an exception occurs, display a user friendly message on
    standard output before exiting with error code 1.

    The detected exceptions are ValueError, OSError, RuntimeError,
    AssertionError, KeyboardInterrupt and
    pkg_resources.DistributionNotFound.

    Parameters
    ----------
    function :
        The function to wrap in a try/except block

    """
    def __init__(self, function):
        self.function = function

    def __call__(self):
        """Executes the wrapped function and catch common exceptions"""
        try:
            self.function()

        except (IOError, ValueError, OSError,
                RuntimeError, AssertionError) as err:
            self.exit('fatal error: {}'.format(err))

        except pkg_resources.DistributionNotFound:
            self.exit(
                'fatal error: phonemizer package not found\n'
                'please install phonemizer on your system')

        except KeyboardInterrupt:
            self.exit('keyboard interruption, exiting')

    @staticmethod
    def exit(msg):
        """Write `msg` on stderr and exit with error code 1"""
        sys.stderr.write(msg.strip() + '\n')
        sys.exit(1)


def parse_args():
    """Argument parser for the phonemization script"""
    parser = argparse.ArgumentParser(
        formatter_class=argparse.RawDescriptionHelpFormatter,
        description='''Multilingual text to phonemes converter

The 'phonemize' program allows simple phonemization of words and texts
in many language using three backends: espeak, festival and segments.

- espeak is a text-to-speech software supporting multiple languages
  and IPA (Internatinal Phonetic Alphabet) output. See
  http://espeak.sourceforge.net or
  https://github.com/espeak-ng/espeak-ng

- festival is also a text-to-speech software. Currently only American
  English is supported and festival uses a custom phoneset
  (http://www.festvox.org/bsv/c4711.html), but festival is the only
  backend supporting tokenization at the syllable
  level. See http://www.cstr.ed.ac.uk/projects/festival

- segments is a Unicode tokenizer that build a phonemization from a
  grapheme to phoneme mapping provided as a file by the user. See
  https://github.com/cldf/segments.

See the '--language' option below for details on the languages
supported by each backend.

''',
        epilog='''
   Languages supported by the festival backend are:
   {festival}

   Languages supported by the segments backend are:
   {segments}
   Instead of a language you can also provide a file specifying a
   grapheme to phoneme mapping (see the files above for exemples).

   Languages supported by the espeak backend are:
   {espeak}


Exemples:

* Phonemize a US English text with espeak

   $ echo 'hello world' | phonemize -l en-us -b espeak
   həloʊ wɜːld

* Phonemize a US English text with festival

   $ echo 'hello world' | phonemize -l en-us -b festival
   hhaxlow werld

* Phonemize a Japanese text with segments

  $ echo 'konnichiwa tsekai' | phonemize -l japanese -b segments
  konnitʃiwa t͡sekai

* Add a separator between phones

  $ echo 'hello world' | phonemize -l en-us -b festival -p '-' --strip
  hh-ax-l-ow w-er-l-d

* Phonemize some French text file using espeak

  $ phonemize -l fr-fr -b espeak text.txt -o phones.txt
        '''.format(
            festival='\n'.join(
                '\t{}\t->\t{}'.format(k, v) for k, v in
                sorted(FestivalBackend.supported_languages().items())),
            segments='\n'.join(
                '\t{}\t->\t{}'.format(k, v) for k, v in
                sorted(SegmentsBackend.supported_languages().items())),
            espeak='\n'.join(
                '\t{}\t->\t{}'.format(k, v) for k, v in
                sorted(EspeakBackend.supported_languages().items()))))

    # general arguments
    parser.add_argument(
        '--version', action='store_true',
        help='show version information and exit.')

    group = parser.add_mutually_exclusive_group()
    group.add_argument(
        '-v', '--verbose', action='store_true',
        help='write all log messages to stderr '
        '(displays only warnings by default).')
    group.add_argument(
        '-q', '--quiet', action='store_true',
        help='do not display any log message, even warnings.')

    parser.add_argument(
        '-j', '--njobs', type=int, metavar='<int>', default=1,
        help='number of parallel jobs, default is %(default)s.')

    # input/output arguments
    group = parser.add_argument_group('input/output')
    group.add_argument(
        'input', default=sys.stdin, nargs='?', metavar='<file>',
        help='input text file to phonemize, if not specified read from stdin.')

    group.add_argument(
        '-o', '--output', default=sys.stdout, metavar='<file>',
        help='output text file to write, if not specified write to stdout.')

    group = parser.add_argument_group('separators')
    group.add_argument(
        '-p', '--phone-separator', metavar='<str>',
        default=separator.default_separator.phone,
        help='phone separator, default is "%(default)s".')

    group.add_argument(
        '-w', '--word-separator', metavar='<str>',
        default=separator.default_separator.word,
        help='word separator, default is "%(default)s".')

    group.add_argument(
        '-s', '--syllable-separator', metavar='<str>',
        default=separator.default_separator.syllable,
        help='''syllable separator, only valid for festival backend,
        this option has no effect if espeak or segments is used.
        Default is "%(default)s".''')

    group.add_argument(
        '--strip', action='store_true',
        help='removes the end separators in phonemized tokens.')

    group = parser.add_argument_group('backends')
    group.add_argument(
        '-b', '--backend', metavar='<str>', default='espeak',
        choices=['espeak', 'festival', 'segments'],
        help="""the phonemization backend, must be 'espeak', 'festival' or
        'segments'. Default is %(default)s.""")

    group = parser.add_argument_group('specific to espeak backend')
    group.add_argument(
        '--with-stress', action='store_true',
        help='''when the option is set, the stresses on phonemes are present
        (stresses characters are ˈ'ˌ). By default stresses are removed.''')
    group.add_argument(
        '--sampa', action='store_true',
        help='''only valid for espeak-ng and NOT supported for espeak, use the
        "sampa" (Speech Assessment Methods Phonetic Alphabet) alphabet instead
        of "ipa" (International Phonetic Alphabet).''')
    group.add_argument(
        '--language-switch', default='keep-flags',
        choices=['keep-flags', 'remove-flags', 'remove-utterance'],
        help="""espeak can pronounce some words in another language (typically
        English) when phonemizing a text. This option setups the policy to use
        when such a language switch occurs. Three values are available:
        'keep-flags' (the default), 'remove-flags' or 'remove-utterance'. The
        'keep-flags' policy keeps the language switching flags, for example
        (en) or (jp), in the output. The 'remove-flags' policy removes them and
        the 'remove-utterance' policy removes the whole line of text including
        a language switch.""")
    group.add_argument(
        '--espeak-path', default=None, type=str, metavar='<executable>',
        help=f'''the path to the espeak executable to use (useful to overload
        the default espeak/espeak-ng installed on the system).
<<<<<<< HEAD
        Default to {EspeakBackend.espeak_path()}. This path can also be
        specified using the $ESPEAK_PATH environment variable.''')
=======
        Default to {EspeakBackend.espeak_path()}. This path can also be specified
        using the $PHONEMIZER_ESPEAK_PATH environment variable.''')

    group = parser.add_argument_group('specific to festival backend')
    group.add_argument(
        '--festival-path', default=None, type=str, metavar='<executable>',
        help=f'''the path to the festival executable to use (useful to overload
        the default festival installed on the system).
        Default to {FestivalBackend.festival_path()}. This path can also be specified
        using the $PHONEMIZER_FESTIVAL_PATH environment variable.''')
>>>>>>> 20b8bed4

    group = parser.add_argument_group('language')
    group.add_argument(
        '-l', '--language', metavar='<str|file>', default='en-us',
        help='''the language code of the input text, see below for a list of
        supported languages. According to the language code you
        specify, the appropriate backend (segments, espeak or festival)
        will be called in background. Default is %(default)s.''')

    return parser.parse_args()


@CatchExceptions
def main():
    """Phonemize a text from command-line arguments"""
    args = parse_args()

    # setup a custom path to espeak and festival if required (this must be done
    # before generating the version message)
    if args.espeak_path:
        EspeakBackend.set_espeak_path(args.espeak_path)
    if args.festival_path:
        FestivalBackend.set_festival_path(args.festival_path)

    if args.version:
        print(version.version())
        return

    # configure logging according to --verbose/--quiet options
    verbosity = 'normal'
    if args.verbose:
        verbosity = 'verbose'
    elif args.quiet:
        verbosity = 'quiet'
    log = logger.get_logger(verbosity=verbosity)

    # configure input as a readable stream
    streamin = args.input
    if isinstance(streamin, str):
        streamin = codecs.open(streamin, 'r', encoding='utf8')
    log.debug('reading from %s', streamin.name)

    # configure output as a writable stream
    streamout = args.output
    if isinstance(streamout, str):
        streamout = codecs.open(streamout, 'w', 'utf8')
    log.debug('writing to %s', streamout.name)

    # configure the separator for phonemes, syllables and words.
    sep = separator.Separator(
        phone=args.phone_separator,
        syllable=args.syllable_separator,
        word=args.word_separator)
    log.debug('separator is %s', sep)

    # load the input text (python2 optionnally needs an extra decode)
    text = streamin.read()
    try:
        text = text.decode('utf8')
    except (AttributeError, UnicodeEncodeError):
        pass

    # phonemize the input text
    out = phonemize.phonemize(
        text,
        language=args.language,
        backend=args.backend,
        separator=sep,
        strip=args.strip,
        with_stress=args.with_stress,
        use_sampa=args.sampa,
        language_switch=args.language_switch,
        njobs=args.njobs,
        logger=log)

    if len(out):
        streamout.write(out + '\n')


if __name__ == '__main__':  # pragma: nocover
    main()<|MERGE_RESOLUTION|>--- conflicted
+++ resolved
@@ -227,10 +227,6 @@
         '--espeak-path', default=None, type=str, metavar='<executable>',
         help=f'''the path to the espeak executable to use (useful to overload
         the default espeak/espeak-ng installed on the system).
-<<<<<<< HEAD
-        Default to {EspeakBackend.espeak_path()}. This path can also be
-        specified using the $ESPEAK_PATH environment variable.''')
-=======
         Default to {EspeakBackend.espeak_path()}. This path can also be specified
         using the $PHONEMIZER_ESPEAK_PATH environment variable.''')
 
@@ -241,7 +237,6 @@
         the default festival installed on the system).
         Default to {FestivalBackend.festival_path()}. This path can also be specified
         using the $PHONEMIZER_FESTIVAL_PATH environment variable.''')
->>>>>>> 20b8bed4
 
     group = parser.add_argument_group('language')
     group.add_argument(
